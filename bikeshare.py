--- conflicted
+++ resolved
@@ -57,13 +57,9 @@
     return city, month, weekday
 
 def show_raw_data(df):
-<<<<<<< HEAD
-    """ Displays first 5 rows of raw dataframe on user request """
-=======
     """ 
     Displays first 5 rows of raw dataframe on user request 
     """
->>>>>>> 428b3193
 
     while True:
         do_preview = input('\nWould you like to preview the first five rows of this table? (y/n): ').lower() == 'y'
